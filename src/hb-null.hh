/*
 * Copyright © 2018  Google, Inc.
 *
 *  This is part of HarfBuzz, a text shaping library.
 *
 * Permission is hereby granted, without written agreement and without
 * license or royalty fees, to use, copy, modify, and distribute this
 * software and its documentation for any purpose, provided that the
 * above copyright notice and the following two paragraphs appear in
 * all copies of this software.
 *
 * IN NO EVENT SHALL THE COPYRIGHT HOLDER BE LIABLE TO ANY PARTY FOR
 * DIRECT, INDIRECT, SPECIAL, INCIDENTAL, OR CONSEQUENTIAL DAMAGES
 * ARISING OUT OF THE USE OF THIS SOFTWARE AND ITS DOCUMENTATION, EVEN
 * IF THE COPYRIGHT HOLDER HAS BEEN ADVISED OF THE POSSIBILITY OF SUCH
 * DAMAGE.
 *
 * THE COPYRIGHT HOLDER SPECIFICALLY DISCLAIMS ANY WARRANTIES, INCLUDING,
 * BUT NOT LIMITED TO, THE IMPLIED WARRANTIES OF MERCHANTABILITY AND
 * FITNESS FOR A PARTICULAR PURPOSE.  THE SOFTWARE PROVIDED HEREUNDER IS
 * ON AN "AS IS" BASIS, AND THE COPYRIGHT HOLDER HAS NO OBLIGATION TO
 * PROVIDE MAINTENANCE, SUPPORT, UPDATES, ENHANCEMENTS, OR MODIFICATIONS.
 *
 * Google Author(s): Behdad Esfahbod
 */

#ifndef HB_NULL_HH
#define HB_NULL_HH

#include "hb.hh"
#include "hb-meta.hh"


/*
 * Static pools
 */

/* Global nul-content Null pool.  Enlarge as necessary. */

#define HB_NULL_POOL_SIZE 9880

/* Use SFINAE to sniff whether T has min_size; in which case return T::null_size,
 * otherwise return sizeof(T). */

/* The hard way...
 * https://stackoverflow.com/questions/7776448/sfinae-tried-with-bool-gives-compiler-error-template-argument-tvalue-invol
 */

template <typename T, typename B>
struct _hb_null_size
{ enum { value = sizeof (T) }; };
template <typename T>
struct _hb_null_size<T, hb_bool_tt<true || sizeof (T::min_size)> >
{ enum { value = T::null_size }; };

template <typename T>
struct hb_null_size
{ enum { value = _hb_null_size<T, hb_true_t>::value }; };
#define hb_null_size(T) hb_null_size<T>::value

/* These doesn't belong here, but since is copy/paste from above, put it here. */

/* hb_static_size (T)
 * Returns T::static_size if T::min_size is defined, or sizeof (T) otherwise. */

template <typename T, typename B>
struct _hb_static_size
{ enum { value = sizeof (T) }; };
template <typename T>
struct _hb_static_size<T, hb_bool_tt<true || sizeof (T::min_size)> >
{ enum { value = T::static_size }; };

template <typename T>
struct hb_static_size
{ enum { value = _hb_static_size<T, hb_true_t>::value }; };
#define hb_static_size(T) hb_static_size<T>::value


/*
 * Null()
 */

extern HB_INTERNAL
hb_vector_size_impl_t const _hb_NullPool[(HB_NULL_POOL_SIZE + sizeof (hb_vector_size_impl_t) - 1) / sizeof (hb_vector_size_impl_t)];

/* Generic nul-content Null objects. */
template <typename Type>
struct Null {
  static Type const & get_null ()
  {
    static_assert (hb_null_size (Type) <= HB_NULL_POOL_SIZE, "Increase HB_NULL_POOL_SIZE.");
    return *reinterpret_cast<Type const *> (_hb_NullPool);
  }
};
template <typename QType>
struct NullHelper
{
<<<<<<< HEAD
  typedef typename hb_remove_const (typename hb_remove_reference (QType)) Type;
=======
  typedef hb_remove_const (hb_remove_reference (QType)) Type;
>>>>>>> ce6093a9
  static const Type & get_null () { return Null<Type>::get_null (); }
};
#define Null(Type) NullHelper<Type>::get_null ()

/* Specializations for arbitrary-content Null objects expressed in bytes. */
#define DECLARE_NULL_NAMESPACE_BYTES(Namespace, Type) \
	} /* Close namespace. */ \
	extern HB_INTERNAL const unsigned char _hb_Null_##Namespace##_##Type[Namespace::Type::null_size]; \
	template <> \
	struct Null<Namespace::Type> { \
	  static Namespace::Type const & get_null () { \
	    return *reinterpret_cast<const Namespace::Type *> (_hb_Null_##Namespace##_##Type); \
	  } \
	}; \
	namespace Namespace { \
	static_assert (true, "Just so we take semicolon after.")
#define DEFINE_NULL_NAMESPACE_BYTES(Namespace, Type) \
	const unsigned char _hb_Null_##Namespace##_##Type[Namespace::Type::null_size]

/* Specializations for arbitrary-content Null objects expressed as struct initializer. */
#define DECLARE_NULL_INSTANCE(Type) \
	extern HB_INTERNAL const Type _hb_Null_##Type; \
	template <> \
	struct Null<Type> { \
	  static Type const & get_null () { \
	    return _hb_Null_##Type; \
	  } \
	}; \
	static_assert (true, "Just so we take semicolon after.")
#define DEFINE_NULL_INSTANCE(Type) \
	const Type _hb_Null_##Type

/* Global writable pool.  Enlarge as necessary. */

/* To be fully correct, CrapPool must be thread_local. However, we do not rely on CrapPool
 * for correct operation. It only exist to catch and divert program logic bugs instead of
 * causing bad memory access. So, races there are not actually introducing incorrectness
 * in the code. Has ~12kb binary size overhead to have it, also clang build fails with it. */
extern HB_INTERNAL
/*thread_local*/ hb_vector_size_impl_t _hb_CrapPool[(HB_NULL_POOL_SIZE + sizeof (hb_vector_size_impl_t) - 1) / sizeof (hb_vector_size_impl_t)];

/* CRAP pool: Common Region for Access Protection. */
template <typename Type>
static inline Type& Crap () {
  static_assert (hb_null_size (Type) <= HB_NULL_POOL_SIZE, "Increase HB_NULL_POOL_SIZE.");
  Type *obj = reinterpret_cast<Type *> (_hb_CrapPool);
  memcpy (obj, &Null(Type), sizeof (*obj));
  return *obj;
}
template <typename QType>
struct CrapHelper
{
  typedef hb_remove_const (hb_remove_reference (QType)) Type;
  static Type & get_crap () { return Crap<Type> (); }
};
#define Crap(Type) CrapHelper<Type>::get_crap ()

template <typename Type>
struct CrapOrNullHelper {
  static Type & get () { return Crap(Type); }
};
template <typename Type>
struct CrapOrNullHelper<const Type> {
  static const Type & get () { return Null(Type); }
};
#define CrapOrNull(Type) CrapOrNullHelper<Type>::get ()


/*
 * hb_nonnull_ptr_t
 */

template <typename P>
struct hb_nonnull_ptr_t
{
  typedef hb_remove_pointer (P) T;

  hb_nonnull_ptr_t (T *v_ = nullptr) : v (v_) {}
  T * operator = (T *v_)   { return v = v_; }
  T * operator -> () const { return get (); }
  T & operator * () const  { return *get (); }
  T ** operator & () const { return &v; }
  /* Only auto-cast to const types. */
  template <typename C> operator const C * () const { return get (); }
  operator const char * () const { return (const char *) get (); }
  T * get () const { return v ? v : const_cast<T *> (&Null(T)); }
  T * get_raw () const { return v; }

  T *v;
};


#endif /* HB_NULL_HH */<|MERGE_RESOLUTION|>--- conflicted
+++ resolved
@@ -95,11 +95,7 @@
 template <typename QType>
 struct NullHelper
 {
-<<<<<<< HEAD
   typedef typename hb_remove_const (typename hb_remove_reference (QType)) Type;
-=======
-  typedef hb_remove_const (hb_remove_reference (QType)) Type;
->>>>>>> ce6093a9
   static const Type & get_null () { return Null<Type>::get_null (); }
 };
 #define Null(Type) NullHelper<Type>::get_null ()
