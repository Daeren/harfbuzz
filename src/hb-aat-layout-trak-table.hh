--- conflicted
+++ resolved
@@ -126,13 +126,8 @@
       if (size_table[size_index].to_float () >= ptem)
         break;
 
-<<<<<<< HEAD
     return round (interpolate_at (size_index ? size_index - 1 : 0, ptem,
 				  *trackTableEntry, base));
-=======
-    return roundf (interpolate_at (size_index ? size_index - 1 : 0, csspx,
-				   *trackTableEntry, base));
->>>>>>> 5ee1e451
   }
 
   bool sanitize (hb_sanitize_context_t *c, const void *base) const
