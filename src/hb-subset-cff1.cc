--- conflicted
+++ resolved
@@ -39,20 +39,12 @@
 
 using namespace CFF;
 
-<<<<<<< HEAD
-struct remap_sid_t : hb_bimap_t
-=======
 struct remap_sid_t : hb_inc_bimap_t
->>>>>>> 2e7021da
 {
   unsigned int add (unsigned int sid)
   {
     if ((sid != CFF_UNDEF_SID) && !is_std_std (sid))
-<<<<<<< HEAD
-      return offset_sid (hb_bimap_t::add (unoffset_sid (sid)));
-=======
       return offset_sid (hb_inc_bimap_t::add (unoffset_sid (sid)));
->>>>>>> 2e7021da
     else
       return sid;
   }
@@ -62,11 +54,7 @@
     if (is_std_std (sid) || (sid == CFF_UNDEF_SID))
       return sid;
     else
-<<<<<<< HEAD
-      return offset_sid (hb_bimap_t::operator [] (unoffset_sid (sid)));
-=======
       return offset_sid (get (unoffset_sid (sid)));
->>>>>>> 2e7021da
   }
 
   static const unsigned int num_std_strings = 391;
@@ -594,11 +582,8 @@
 
   bool collect_sids_in_dicts (const OT::cff1::accelerator_subset_t &acc)
   {
-<<<<<<< HEAD
-=======
     sidmap.reset ();
 
->>>>>>> 2e7021da
     for (unsigned int i = 0; i < name_dict_values_t::ValCount; i++)
     {
       unsigned int sid = acc.topDict.nameSIDs[i];
@@ -872,11 +857,7 @@
 
   /* font dict index remap table from fullset FDArray to subset FDArray.
    * set to CFF_UNDEF_CODE if excluded from subset */
-<<<<<<< HEAD
-  hb_bimap_t   fdmap;
-=======
   hb_inc_bimap_t   fdmap;
->>>>>>> 2e7021da
 
   str_buff_vec_t		subset_charstrings;
   str_buff_vec_t		subset_globalsubrs;
