/*
 * Copyright © 2018 Adobe Inc.
 *
 *  This is part of HarfBuzz, a text shaping library.
 *
 * Permission is hereby granted, without written agreement and without
 * license or royalty fees, to use, copy, modify, and distribute this
 * software and its documentation for any purpose, provided that the
 * above copyright notice and the following two paragraphs appear in
 * all copies of this software.
 *
 * IN NO EVENT SHALL THE COPYRIGHT HOLDER BE LIABLE TO ANY PARTY FOR
 * DIRECT, INDIRECT, SPECIAL, INCIDENTAL, OR CONSEQUENTIAL DAMAGES
 * ARISING OUT OF THE USE OF THIS SOFTWARE AND ITS DOCUMENTATION, EVEN
 * IF THE COPYRIGHT HOLDER HAS BEEN ADVISED OF THE POSSIBILITY OF SUCH
 * DAMAGE.
 *
 * THE COPYRIGHT HOLDER SPECIFICALLY DISCLAIMS ANY WARRANTIES, INCLUDING,
 * BUT NOT LIMITED TO, THE IMPLIED WARRANTIES OF MERCHANTABILITY AND
 * FITNESS FOR A PARTICULAR PURPOSE.  THE SOFTWARE PROVIDED HEREUNDER IS
 * ON AN "AS IS" BASIS, AND THE COPYRIGHT HOLDER HAS NO OBLIGATION TO
 * PROVIDE MAINTENANCE, SUPPORT, UPDATES, ENHANCEMENTS, OR MODIFICATIONS.
 *
 * Adobe Author(s): Michiharu Ariza
 */

#ifndef HB_OT_CFF1_TABLE_HH
#define HB_OT_CFF1_TABLE_HH

#include "hb-ot-head-table.hh"
#include "hb-ot-cff-common.hh"
#include "hb-subset-cff1.hh"

namespace CFF {

/*
 * CFF -- Compact Font Format (CFF)
 * http://www.adobe.com/content/dam/acom/en/devnet/font/pdfs/5176.CFF.pdf
 */
#define HB_OT_TAG_cff1 HB_TAG('C','F','F',' ')

#define CFF_UNDEF_SID   CFF_UNDEF_CODE

enum EncodingID { StandardEncoding = 0, ExpertEncoding = 1 };
enum CharsetID { ISOAdobeCharset = 0, ExpertCharset = 1, ExpertSubsetCharset = 2 };

typedef CFFIndex<HBUINT16>  CFF1Index;
template <typename Type> struct CFF1IndexOf : CFFIndexOf<HBUINT16, Type> {};

typedef CFFIndex<HBUINT16> CFF1Index;
typedef CFF1Index          CFF1CharStrings;
typedef FDArray<HBUINT16>  CFF1FDArray;
typedef Subrs<HBUINT16>    CFF1Subrs;

struct CFF1FDSelect : FDSelect {};

/* Encoding */
struct Encoding0 {
  bool sanitize (hb_sanitize_context_t *c) const
  {
    TRACE_SANITIZE (this);
    return_trace (codes.sanitize (c));
  }

  hb_codepoint_t get_code (hb_codepoint_t glyph) const
  {
    assert (glyph > 0);
    glyph--;
    if (glyph < nCodes ())
    {
      return (hb_codepoint_t)codes[glyph];
    }
    else
      return CFF_UNDEF_CODE;
  }

  HBUINT8 &nCodes () { return codes.len; }
  HBUINT8 nCodes () const { return codes.len; }

  ArrayOf<HBUINT8, HBUINT8> codes;

  DEFINE_SIZE_ARRAY_SIZED (1, codes);
};

struct Encoding1_Range {
  bool sanitize (hb_sanitize_context_t *c) const
  {
    TRACE_SANITIZE (this);
    return_trace (c->check_struct (this));
  }

  HBUINT8   first;
  HBUINT8   nLeft;

  DEFINE_SIZE_STATIC (2);
};

struct Encoding1 {
  bool sanitize (hb_sanitize_context_t *c) const
  {
    TRACE_SANITIZE (this);
    return_trace (ranges.sanitize (c));
  }

  hb_codepoint_t get_code (hb_codepoint_t glyph) const
  {
    assert (glyph > 0);
    glyph--;
    for (unsigned int i = 0; i < nRanges (); i++)
    {
      if (glyph <= ranges[i].nLeft)
      {
	hb_codepoint_t code = (hb_codepoint_t) ranges[i].first + glyph;
	return (likely (code < 0x100) ? code: CFF_UNDEF_CODE);
      }
      glyph -= (ranges[i].nLeft + 1);
    }
    return CFF_UNDEF_CODE;
  }

  HBUINT8 &nRanges () { return ranges.len; }
  HBUINT8 nRanges () const { return ranges.len; }

  ArrayOf<Encoding1_Range, HBUINT8> ranges;

  DEFINE_SIZE_ARRAY_SIZED (1, ranges);
};

struct SuppEncoding {
  bool sanitize (hb_sanitize_context_t *c) const
  {
    TRACE_SANITIZE (this);
    return_trace (c->check_struct (this));
  }

  HBUINT8   code;
  HBUINT16  glyph;

  DEFINE_SIZE_STATIC (3);
};

struct CFF1SuppEncData {
  bool sanitize (hb_sanitize_context_t *c) const
  {
    TRACE_SANITIZE (this);
    return_trace (supps.sanitize (c));
  }

  void get_codes (hb_codepoint_t sid, hb_vector_t<hb_codepoint_t> &codes) const
  {
    for (unsigned int i = 0; i < nSups (); i++)
      if (sid == supps[i].glyph)
	codes.push (supps[i].code);
  }

  HBUINT8 &nSups () { return supps.len; }
  HBUINT8 nSups () const { return supps.len; }

  ArrayOf<SuppEncoding, HBUINT8> supps;

  DEFINE_SIZE_ARRAY_SIZED (1, supps);
};

struct Encoding
{
  /* serialize a fullset Encoding */
  bool serialize (hb_serialize_context_t *c, const Encoding &src)
  {
    TRACE_SERIALIZE (this);
    unsigned int size = src.get_size ();
    Encoding *dest = c->allocate_size<Encoding> (size);
    if (unlikely (dest == nullptr)) return_trace (false);
    memcpy (dest, &src, size);
    return_trace (true);
  }

  /* serialize a subset Encoding */
  bool serialize (hb_serialize_context_t *c,
		  uint8_t format,
		  unsigned int enc_count,
		  const hb_vector_t<code_pair_t>& code_ranges,
		  const hb_vector_t<code_pair_t>& supp_codes)
  {
    TRACE_SERIALIZE (this);
    Encoding *dest = c->extend_min (*this);
    if (unlikely (dest == nullptr)) return_trace (false);
    dest->format = format | ((supp_codes.length > 0) ? 0x80 : 0);
    switch (format) {
    case 0:
    {
      Encoding0 *fmt0 = c->allocate_size<Encoding0> (Encoding0::min_size + HBUINT8::static_size * enc_count);
      if (unlikely (fmt0 == nullptr)) return_trace (false);
      fmt0->nCodes () = enc_count;
      unsigned int glyph = 0;
      for (unsigned int i = 0; i < code_ranges.length; i++)
      {
	hb_codepoint_t code = code_ranges[i].code;
	for (int left = (int)code_ranges[i].glyph; left >= 0; left--)
	  fmt0->codes[glyph++] = code++;
	if (unlikely (!((glyph <= 0x100) && (code <= 0x100))))
	  return_trace (false);
      }
    }
    break;

    case 1:
    {
      Encoding1 *fmt1 = c->allocate_size<Encoding1> (Encoding1::min_size + Encoding1_Range::static_size * code_ranges.length);
      if (unlikely (fmt1 == nullptr)) return_trace (false);
      fmt1->nRanges () = code_ranges.length;
      for (unsigned int i = 0; i < code_ranges.length; i++)
      {
	if (unlikely (!((code_ranges[i].code <= 0xFF) && (code_ranges[i].glyph <= 0xFF))))
	  return_trace (false);
	fmt1->ranges[i].first = code_ranges[i].code;
	fmt1->ranges[i].nLeft = code_ranges[i].glyph;
      }
    }
    break;

    }

    if (supp_codes.length)
    {
      CFF1SuppEncData *suppData = c->allocate_size<CFF1SuppEncData> (CFF1SuppEncData::min_size + SuppEncoding::static_size * supp_codes.length);
      if (unlikely (suppData == nullptr)) return_trace (false);
      suppData->nSups () = supp_codes.length;
      for (unsigned int i = 0; i < supp_codes.length; i++)
      {
	suppData->supps[i].code = supp_codes[i].code;
	suppData->supps[i].glyph = supp_codes[i].glyph; /* actually SID */
      }
    }

    return_trace (true);
  }

  /* parallel to above: calculate the size of a subset Encoding */
  static unsigned int calculate_serialized_size (uint8_t format,
						 unsigned int enc_count,
						 unsigned int supp_count)
  {
    unsigned int size = min_size;
    switch (format)
    {
    case 0: size += Encoding0::min_size + HBUINT8::static_size * enc_count; break;
    case 1: size += Encoding1::min_size + Encoding1_Range::static_size * enc_count; break;
    default:return 0;
    }
    if (supp_count > 0)
      size += CFF1SuppEncData::min_size + SuppEncoding::static_size * supp_count;
    return size;
  }

  unsigned int get_size () const
  {
    unsigned int size = min_size;
    switch (table_format ())
    {
    case 0: size += u.format0.get_size (); break;
    case 1: size += u.format1.get_size (); break;
    }
    if (has_supplement ())
      size += suppEncData ().get_size ();
    return size;
  }

  hb_codepoint_t get_code (hb_codepoint_t glyph) const
  {
    switch (table_format ())
    {
    case 0: return u.format0.get_code (glyph);
    case 1: return u.format1.get_code (glyph);
    default:return 0;
    }
  }

  uint8_t table_format () const { return format & 0x7F; }
  bool  has_supplement () const { return format & 0x80; }

  void get_supplement_codes (hb_codepoint_t sid, hb_vector_t<hb_codepoint_t> &codes) const
  {
    codes.resize (0);
    if (has_supplement ())
      suppEncData().get_codes (sid, codes);
  }

  bool sanitize (hb_sanitize_context_t *c) const
  {
    TRACE_SANITIZE (this);
    if (unlikely (!c->check_struct (this)))
      return_trace (false);

    switch (table_format ())
    {
    case 0: if (unlikely (!u.format0.sanitize (c))) { return_trace (false); } break;
    case 1: if (unlikely (!u.format1.sanitize (c))) { return_trace (false); } break;
    default:return_trace (false);
    }
    return_trace (likely (!has_supplement () || suppEncData ().sanitize (c)));
  }

  protected:
  const CFF1SuppEncData &suppEncData () const
  {
    switch (table_format ())
    {
    case 0: return StructAfter<CFF1SuppEncData> (u.format0.codes[u.format0.nCodes ()-1]);
    case 1: return StructAfter<CFF1SuppEncData> (u.format1.ranges[u.format1.nRanges ()-1]);
    default:return Null (CFF1SuppEncData);
    }
  }

  public:
  HBUINT8	format;
  union {
  Encoding0	format0;
  Encoding1	format1;
  } u;
  /* CFF1SuppEncData  suppEncData; */

  DEFINE_SIZE_MIN (1);
};

/* Charset */
struct Charset0 {
  bool sanitize (hb_sanitize_context_t *c, unsigned int num_glyphs) const
  {
    TRACE_SANITIZE (this);
    return_trace (c->check_struct (this) && sids[num_glyphs - 1].sanitize (c));
  }

  hb_codepoint_t get_sid (hb_codepoint_t glyph) const
  {
    if (glyph == 0)
      return 0;
    else
      return sids[glyph - 1];
  }

  hb_codepoint_t get_glyph (hb_codepoint_t sid, unsigned int num_glyphs) const
  {
    if (sid == 0)
      return 0;

    for (unsigned int glyph = 1; glyph < num_glyphs; glyph++)
    {
      if (sids[glyph-1] == sid)
	return glyph;
    }
    return 0;
  }

  unsigned int get_size (unsigned int num_glyphs) const
  {
    assert (num_glyphs > 0);
    return HBUINT16::static_size * (num_glyphs - 1);
  }

  HBUINT16  sids[VAR];

  DEFINE_SIZE_ARRAY(0, sids);
};

template <typename TYPE>
struct Charset_Range {
  bool sanitize (hb_sanitize_context_t *c) const
  {
    TRACE_SANITIZE (this);
    return_trace (c->check_struct (this));
  }

  HBUINT16  first;
  TYPE      nLeft;

  DEFINE_SIZE_STATIC (HBUINT16::static_size + TYPE::static_size);
};

template <typename TYPE>
struct Charset1_2 {
  bool sanitize (hb_sanitize_context_t *c, unsigned int num_glyphs) const
  {
    TRACE_SANITIZE (this);
    if (unlikely (!c->check_struct (this)))
      return_trace (false);
    num_glyphs--;
    for (unsigned int i = 0; num_glyphs > 0; i++)
    {
      if (unlikely (!ranges[i].sanitize (c) || (num_glyphs < ranges[i].nLeft + 1)))
	return_trace (false);
      num_glyphs -= (ranges[i].nLeft + 1);
    }
    return_trace (true);
  }

  hb_codepoint_t get_sid (hb_codepoint_t glyph) const
  {
    if (glyph == 0) return 0;
    glyph--;
    for (unsigned int i = 0;; i++)
    {
      if (glyph <= ranges[i].nLeft)
	return (hb_codepoint_t)ranges[i].first + glyph;
      glyph -= (ranges[i].nLeft + 1);
    }

    return 0;
  }

  hb_codepoint_t get_glyph (hb_codepoint_t sid, unsigned int num_glyphs) const
  {
    if (sid == 0) return 0;
    hb_codepoint_t  glyph = 1;
    for (unsigned int i = 0;; i++)
    {
      if (glyph >= num_glyphs)
      	return 0;
      if ((ranges[i].first <= sid) && (sid <= ranges[i].first + ranges[i].nLeft))
	return glyph + (sid - ranges[i].first);
      glyph += (ranges[i].nLeft + 1);
    }

    return 0;
  }

  unsigned int get_size (unsigned int num_glyphs) const
  {
    unsigned int size = HBUINT8::static_size;
    int glyph = (int)num_glyphs;

    assert (glyph > 0);
    glyph--;
    for (unsigned int i = 0; glyph > 0; i++)
    {
      glyph -= (ranges[i].nLeft + 1);
      size += Charset_Range<TYPE>::static_size;
    }

    return size;
  }

  Charset_Range<TYPE>   ranges[VAR];

  DEFINE_SIZE_ARRAY (0, ranges);
};

typedef Charset1_2<HBUINT8>     Charset1;
typedef Charset1_2<HBUINT16>    Charset2;
typedef Charset_Range<HBUINT8>  Charset1_Range;
typedef Charset_Range<HBUINT16> Charset2_Range;

struct Charset
{
  /* serialize a fullset Charset */
  bool serialize (hb_serialize_context_t *c, const Charset &src, unsigned int num_glyphs)
  {
    TRACE_SERIALIZE (this);
    unsigned int size = src.get_size (num_glyphs);
    Charset *dest = c->allocate_size<Charset> (size);
    if (unlikely (dest == nullptr)) return_trace (false);
    memcpy (dest, &src, size);
    return_trace (true);
  }

  /* serialize a subset Charset */
  bool serialize (hb_serialize_context_t *c,
		  uint8_t format,
		  unsigned int num_glyphs,
		  const hb_vector_t<code_pair_t>& sid_ranges)
  {
    TRACE_SERIALIZE (this);
    Charset *dest = c->extend_min (*this);
    if (unlikely (dest == nullptr)) return_trace (false);
    dest->format = format;
    switch (format)
    {
    case 0:
    {
      Charset0 *fmt0 = c->allocate_size<Charset0> (Charset0::min_size + HBUINT16::static_size * (num_glyphs - 1));
      if (unlikely (fmt0 == nullptr)) return_trace (false);
      unsigned int glyph = 0;
      for (unsigned int i = 0; i < sid_ranges.length; i++)
      {
	hb_codepoint_t sid = sid_ranges[i].code;
	for (int left = (int)sid_ranges[i].glyph; left >= 0; left--)
	  fmt0->sids[glyph++] = sid++;
      }
    }
    break;

    case 1:
    {
      Charset1 *fmt1 = c->allocate_size<Charset1> (Charset1::min_size + Charset1_Range::static_size * sid_ranges.length);
      if (unlikely (fmt1 == nullptr)) return_trace (false);
      for (unsigned int i = 0; i < sid_ranges.length; i++)
      {
      	if (unlikely (!(sid_ranges[i].glyph <= 0xFF)))
	  return_trace (false);
	fmt1->ranges[i].first = sid_ranges[i].code;
	fmt1->ranges[i].nLeft = sid_ranges[i].glyph;
      }
    }
    break;

    case 2:
    {
      Charset2 *fmt2 = c->allocate_size<Charset2> (Charset2::min_size + Charset2_Range::static_size * sid_ranges.length);
      if (unlikely (fmt2 == nullptr)) return_trace (false);
      for (unsigned int i = 0; i < sid_ranges.length; i++)
      {
      	if (unlikely (!(sid_ranges[i].glyph <= 0xFFFF)))
	  return_trace (false);
	fmt2->ranges[i].first = sid_ranges[i].code;
	fmt2->ranges[i].nLeft = sid_ranges[i].glyph;
      }
    }
    break;

    }
    return_trace (true);
  }

  /* parallel to above: calculate the size of a subset Charset */
  static unsigned int calculate_serialized_size (uint8_t format,
						 unsigned int count)
  {
    switch (format)
    {
    case 0: return min_size + Charset0::min_size + HBUINT16::static_size * (count - 1);
    case 1: return min_size + Charset1::min_size + Charset1_Range::static_size * count;
    case 2: return min_size + Charset2::min_size + Charset2_Range::static_size * count;
    default:return 0;
    }
  }

  unsigned int get_size (unsigned int num_glyphs) const
  {
    switch (format)
    {
    case 0: return min_size + u.format0.get_size (num_glyphs);
    case 1: return min_size + u.format1.get_size (num_glyphs);
    case 2: return min_size + u.format2.get_size (num_glyphs);
    default:return 0;
    }
  }

  hb_codepoint_t get_sid (hb_codepoint_t glyph) const
  {
    switch (format)
    {
    case 0: return u.format0.get_sid (glyph);
    case 1: return u.format1.get_sid (glyph);
    case 2: return u.format2.get_sid (glyph);
    default:return 0;
    }
  }

  hb_codepoint_t get_glyph (hb_codepoint_t sid, unsigned int num_glyphs) const
  {
    switch (format)
    {
    case 0: return u.format0.get_glyph (sid, num_glyphs);
    case 1: return u.format1.get_glyph (sid, num_glyphs);
    case 2: return u.format2.get_glyph (sid, num_glyphs);
    default:return 0;
    }
  }

  bool sanitize (hb_sanitize_context_t *c) const
  {
    TRACE_SANITIZE (this);
    if (unlikely (!c->check_struct (this)))
      return_trace (false);

    switch (format)
    {
    case 0: return_trace (u.format0.sanitize (c, c->get_num_glyphs ()));
    case 1: return_trace (u.format1.sanitize (c, c->get_num_glyphs ()));
    case 2: return_trace (u.format2.sanitize (c, c->get_num_glyphs ()));
    default:return_trace (false);
    }
  }

  HBUINT8       format;
  union {
    Charset0    format0;
    Charset1    format1;
    Charset2    format2;
  } u;

  DEFINE_SIZE_MIN (1);
};

struct CFF1StringIndex : CFF1Index
{
  bool serialize (hb_serialize_context_t *c, const CFF1StringIndex &strings,
<<<<<<< HEAD
		  unsigned int offSize_, const hb_bimap_t &sidmap)
=======
		  unsigned int offSize_, const hb_inc_bimap_t &sidmap)
>>>>>>> 2e7021da
  {
    TRACE_SERIALIZE (this);
    if (unlikely ((strings.count == 0) || (sidmap.get_population () == 0)))
    {
      if (unlikely (!c->extend_min (this->count)))
	return_trace (false);
      count = 0;
      return_trace (true);
    }

    byte_str_array_t bytesArray;
    bytesArray.init ();
    if (!bytesArray.resize (sidmap.get_population ()))
      return_trace (false);
    for (unsigned int i = 0; i < strings.count; i++)
    {
      hb_codepoint_t  j = sidmap[i];
      if (j != HB_MAP_VALUE_INVALID)
	bytesArray[j] = strings[i];
    }

    bool result = CFF1Index::serialize (c, offSize_, bytesArray);
    bytesArray.fini ();
    return_trace (result);
  }

  /* in parallel to above */
<<<<<<< HEAD
  unsigned int calculate_serialized_size (unsigned int &offSize_ /*OUT*/, const hb_bimap_t &sidmap) const
=======
  unsigned int calculate_serialized_size (unsigned int &offSize_ /*OUT*/, const hb_inc_bimap_t &sidmap) const
>>>>>>> 2e7021da
  {
    offSize_ = 0;
    if ((count == 0) || (sidmap.get_population () == 0))
      return count.static_size;

    unsigned int dataSize = 0;
    for (unsigned int i = 0; i < count; i++)
      if (sidmap[i] != HB_MAP_VALUE_INVALID)
	dataSize += length_at (i);

    offSize_ = calcOffSize(dataSize);
    return CFF1Index::calculate_serialized_size (offSize_, sidmap.get_population (), dataSize);
  }
};

struct cff1_top_dict_interp_env_t : num_interp_env_t
{
  cff1_top_dict_interp_env_t ()
    : num_interp_env_t(), prev_offset(0), last_offset(0) {}

  unsigned int prev_offset;
  unsigned int last_offset;
};

struct name_dict_values_t
{
  enum name_dict_val_index_t
  {
      version,
      notice,
      copyright,
      fullName,
      familyName,
      weight,
      postscript,
      fontName,
      baseFontName,
      registry,
      ordering,

      ValCount
  };

  void init ()
  {
    for (unsigned int i = 0; i < ValCount; i++)
      values[i] = CFF_UNDEF_SID;
  }

  unsigned int& operator[] (unsigned int i)
  { assert (i < ValCount); return values[i]; }

  unsigned int operator[] (unsigned int i) const
  { assert (i < ValCount); return values[i]; }

  static enum name_dict_val_index_t name_op_to_index (op_code_t op)
  {
    switch (op) {
      default: // can't happen - just make some compiler happy
      case OpCode_version:
	return version;
      case OpCode_Notice:
	return notice;
      case OpCode_Copyright:
	return copyright;
      case OpCode_FullName:
	return fullName;
      case OpCode_FamilyName:
	return familyName;
      case OpCode_Weight:
	return weight;
      case OpCode_PostScript:
	return postscript;
      case OpCode_FontName:
	return fontName;
      case OpCode_BaseFontName:
	return baseFontName;
    }
  }

  unsigned int  values[ValCount];
};

struct cff1_top_dict_val_t : op_str_t
{
  unsigned int  last_arg_offset;
};

struct cff1_top_dict_values_t : top_dict_values_t<cff1_top_dict_val_t>
{
  void init ()
  {
    top_dict_values_t<cff1_top_dict_val_t>::init ();

    nameSIDs.init ();
    ros_supplement = 0;
    cidCount = 8720;
    EncodingOffset = 0;
    CharsetOffset = 0;
    FDSelectOffset = 0;
    privateDictInfo.init ();
  }
  void fini () { top_dict_values_t<cff1_top_dict_val_t>::fini (); }

  bool is_CID () const
  { return nameSIDs[name_dict_values_t::registry] != CFF_UNDEF_SID; }

  name_dict_values_t  nameSIDs;
  unsigned int    ros_supplement_offset;
  unsigned int    ros_supplement;
  unsigned int    cidCount;

  unsigned int    EncodingOffset;
  unsigned int    CharsetOffset;
  unsigned int    FDSelectOffset;
  table_info_t       privateDictInfo;
};

struct cff1_top_dict_opset_t : top_dict_opset_t<cff1_top_dict_val_t>
{
  static void process_op (op_code_t op, cff1_top_dict_interp_env_t& env, cff1_top_dict_values_t& dictval)
  {
    cff1_top_dict_val_t  val;
    val.last_arg_offset = (env.last_offset-1) - dictval.opStart;  /* offset to the last argument */

    switch (op) {
      case OpCode_version:
      case OpCode_Notice:
      case OpCode_Copyright:
      case OpCode_FullName:
      case OpCode_FamilyName:
      case OpCode_Weight:
      case OpCode_PostScript:
      case OpCode_BaseFontName:
	dictval.nameSIDs[name_dict_values_t::name_op_to_index (op)] = env.argStack.pop_uint ();
	env.clear_args ();
	break;
      case OpCode_isFixedPitch:
      case OpCode_ItalicAngle:
      case OpCode_UnderlinePosition:
      case OpCode_UnderlineThickness:
      case OpCode_PaintType:
      case OpCode_CharstringType:
      case OpCode_UniqueID:
      case OpCode_StrokeWidth:
      case OpCode_SyntheticBase:
      case OpCode_CIDFontVersion:
      case OpCode_CIDFontRevision:
      case OpCode_CIDFontType:
      case OpCode_UIDBase:
      case OpCode_FontBBox:
      case OpCode_XUID:
      case OpCode_BaseFontBlend:
	env.clear_args ();
	break;

      case OpCode_CIDCount:
	dictval.cidCount = env.argStack.pop_uint ();
	env.clear_args ();
	break;

      case OpCode_ROS:
	dictval.ros_supplement = env.argStack.pop_uint ();
	dictval.nameSIDs[name_dict_values_t::ordering] = env.argStack.pop_uint ();
	dictval.nameSIDs[name_dict_values_t::registry] = env.argStack.pop_uint ();
	env.clear_args ();
	break;

      case OpCode_Encoding:
	dictval.EncodingOffset = env.argStack.pop_uint ();
	env.clear_args ();
	if (unlikely (dictval.EncodingOffset == 0)) return;
	break;

      case OpCode_charset:
	dictval.CharsetOffset = env.argStack.pop_uint ();
	env.clear_args ();
	if (unlikely (dictval.CharsetOffset == 0)) return;
	break;

      case OpCode_FDSelect:
	dictval.FDSelectOffset = env.argStack.pop_uint ();
	env.clear_args ();
	break;

      case OpCode_Private:
	dictval.privateDictInfo.offset = env.argStack.pop_uint ();
	dictval.privateDictInfo.size = env.argStack.pop_uint ();
	env.clear_args ();
	break;

      default:
	env.last_offset = env.str_ref.offset;
	top_dict_opset_t<cff1_top_dict_val_t>::process_op (op, env, dictval);
	/* Record this operand below if stack is empty, otherwise done */
	if (!env.argStack.is_empty ()) return;
	break;
    }

    if (unlikely (env.in_error ())) return;

    dictval.add_op (op, env.str_ref, val);
  }
};

struct cff1_font_dict_values_t : dict_values_t<op_str_t>
{
  void init ()
  {
    dict_values_t<op_str_t>::init ();
    privateDictInfo.init ();
    fontName = CFF_UNDEF_SID;
  }
  void fini () { dict_values_t<op_str_t>::fini (); }

  table_info_t       privateDictInfo;
  unsigned int    fontName;
};

struct cff1_font_dict_opset_t : dict_opset_t
{
  static void process_op (op_code_t op, num_interp_env_t& env, cff1_font_dict_values_t& dictval)
  {
    switch (op) {
      case OpCode_FontName:
	dictval.fontName = env.argStack.pop_uint ();
	env.clear_args ();
	break;
      case OpCode_FontMatrix:
      case OpCode_PaintType:
	env.clear_args ();
	break;
      case OpCode_Private:
	dictval.privateDictInfo.offset = env.argStack.pop_uint ();
	dictval.privateDictInfo.size = env.argStack.pop_uint ();
	env.clear_args ();
	break;

      default:
	dict_opset_t::process_op (op, env);
	if (!env.argStack.is_empty ()) return;
	break;
    }

    if (unlikely (env.in_error ())) return;

    dictval.add_op (op, env.str_ref);
  }
};

template <typename VAL>
struct cff1_private_dict_values_base_t : dict_values_t<VAL>
{
  void init ()
  {
    dict_values_t<VAL>::init ();
    subrsOffset = 0;
    localSubrs = &Null(CFF1Subrs);
  }
  void fini () { dict_values_t<VAL>::fini (); }

  unsigned int calculate_serialized_size () const
  {
    unsigned int size = 0;
    for (unsigned int i = 0; i < dict_values_t<VAL>::get_count; i++)
      if (dict_values_t<VAL>::get_value (i).op == OpCode_Subrs)
	size += OpCode_Size (OpCode_shortint) + 2 + OpCode_Size (OpCode_Subrs);
      else
	size += dict_values_t<VAL>::get_value (i).str.length;
    return size;
  }

  unsigned int      subrsOffset;
  const CFF1Subrs    *localSubrs;
};

typedef cff1_private_dict_values_base_t<op_str_t> cff1_private_dict_values_subset_t;
typedef cff1_private_dict_values_base_t<num_dict_val_t> cff1_private_dict_values_t;

struct cff1_private_dict_opset_t : dict_opset_t
{
  static void process_op (op_code_t op, num_interp_env_t& env, cff1_private_dict_values_t& dictval)
  {
    num_dict_val_t val;
    val.init ();

    switch (op) {
      case OpCode_BlueValues:
      case OpCode_OtherBlues:
      case OpCode_FamilyBlues:
      case OpCode_FamilyOtherBlues:
      case OpCode_StemSnapH:
      case OpCode_StemSnapV:
	env.clear_args ();
	break;
      case OpCode_StdHW:
      case OpCode_StdVW:
      case OpCode_BlueScale:
      case OpCode_BlueShift:
      case OpCode_BlueFuzz:
      case OpCode_ForceBold:
      case OpCode_LanguageGroup:
      case OpCode_ExpansionFactor:
      case OpCode_initialRandomSeed:
      case OpCode_defaultWidthX:
      case OpCode_nominalWidthX:
	val.single_val = env.argStack.pop_num ();
	env.clear_args ();
	break;
      case OpCode_Subrs:
	dictval.subrsOffset = env.argStack.pop_uint ();
	env.clear_args ();
	break;

      default:
	dict_opset_t::process_op (op, env);
	if (!env.argStack.is_empty ()) return;
	break;
    }

    if (unlikely (env.in_error ())) return;

    dictval.add_op (op, env.str_ref, val);
  }
};

struct cff1_private_dict_opset_subset : dict_opset_t
{
  static void process_op (op_code_t op, num_interp_env_t& env, cff1_private_dict_values_subset_t& dictval)
  {
    switch (op) {
      case OpCode_BlueValues:
      case OpCode_OtherBlues:
      case OpCode_FamilyBlues:
      case OpCode_FamilyOtherBlues:
      case OpCode_StemSnapH:
      case OpCode_StemSnapV:
      case OpCode_StdHW:
      case OpCode_StdVW:
      case OpCode_BlueScale:
      case OpCode_BlueShift:
      case OpCode_BlueFuzz:
      case OpCode_ForceBold:
      case OpCode_LanguageGroup:
      case OpCode_ExpansionFactor:
      case OpCode_initialRandomSeed:
      case OpCode_defaultWidthX:
      case OpCode_nominalWidthX:
	env.clear_args ();
	break;

      case OpCode_Subrs:
	dictval.subrsOffset = env.argStack.pop_uint ();
	env.clear_args ();
	break;

      default:
	dict_opset_t::process_op (op, env);
	if (!env.argStack.is_empty ()) return;
	break;
    }

    if (unlikely (env.in_error ())) return;

    dictval.add_op (op, env.str_ref);
  }
};

typedef dict_interpreter_t<cff1_top_dict_opset_t, cff1_top_dict_values_t, cff1_top_dict_interp_env_t> cff1_top_dict_interpreter_t;
typedef dict_interpreter_t<cff1_font_dict_opset_t, cff1_font_dict_values_t> cff1_font_dict_interpreter_t;

typedef CFF1Index CFF1NameIndex;
typedef CFF1IndexOf<TopDict> CFF1TopDictIndex;

} /* namespace CFF */

namespace OT {

using namespace CFF;

struct cff1
{
  static constexpr hb_tag_t tableTag = HB_OT_TAG_cff1;

  bool sanitize (hb_sanitize_context_t *c) const
  {
    TRACE_SANITIZE (this);
    return_trace (c->check_struct (this) &&
		  likely (version.major == 1));
  }

  template <typename PRIVOPSET, typename PRIVDICTVAL>
  struct accelerator_templ_t
  {
    void init (hb_face_t *face)
    {
      topDict.init ();
      fontDicts.init ();
      privateDicts.init ();

      this->blob = sc.reference_table<cff1> (face);

      /* setup for run-time santization */
      sc.init (this->blob);
      sc.start_processing ();

      const OT::cff1 *cff = this->blob->template as<OT::cff1> ();

      if (cff == &Null(OT::cff1))
      { fini (); return; }

      nameIndex = &cff->nameIndex (cff);
      if ((nameIndex == &Null (CFF1NameIndex)) || !nameIndex->sanitize (&sc))
      { fini (); return; }

      topDictIndex = &StructAtOffset<CFF1TopDictIndex> (nameIndex, nameIndex->get_size ());
      if ((topDictIndex == &Null (CFF1TopDictIndex)) || !topDictIndex->sanitize (&sc) || (topDictIndex->count == 0))
      { fini (); return; }

      { /* parse top dict */
	const byte_str_t topDictStr = (*topDictIndex)[0];
	if (unlikely (!topDictStr.sanitize (&sc))) { fini (); return; }
	cff1_top_dict_interpreter_t top_interp;
	top_interp.env.init (topDictStr);
	topDict.init ();
	if (unlikely (!top_interp.interpret (topDict))) { fini (); return; }
      }

      if (is_predef_charset ())
	charset = &Null(Charset);
      else
      {
	charset = &StructAtOffsetOrNull<Charset> (cff, topDict.CharsetOffset);
	if (unlikely ((charset == &Null (Charset)) || !charset->sanitize (&sc))) { fini (); return; }
      }

      fdCount = 1;
      if (is_CID ())
      {
	fdArray = &StructAtOffsetOrNull<CFF1FDArray> (cff, topDict.FDArrayOffset);
	fdSelect = &StructAtOffsetOrNull<CFF1FDSelect> (cff, topDict.FDSelectOffset);
	if (unlikely ((fdArray == &Null(CFF1FDArray)) || !fdArray->sanitize (&sc) ||
	    (fdSelect == &Null(CFF1FDSelect)) || !fdSelect->sanitize (&sc, fdArray->count)))
	{ fini (); return; }

	fdCount = fdArray->count;
      }
      else
      {
	fdArray = &Null(CFF1FDArray);
	fdSelect = &Null(CFF1FDSelect);
      }

      stringIndex = &StructAtOffset<CFF1StringIndex> (topDictIndex, topDictIndex->get_size ());
      if ((stringIndex == &Null (CFF1StringIndex)) || !stringIndex->sanitize (&sc))
      { fini (); return; }

      globalSubrs = &StructAtOffset<CFF1Subrs> (stringIndex, stringIndex->get_size ());
      if ((globalSubrs != &Null (CFF1Subrs)) && !globalSubrs->sanitize (&sc))
      { fini (); return; }

      charStrings = &StructAtOffsetOrNull<CFF1CharStrings> (cff, topDict.charStringsOffset);

      if ((charStrings == &Null(CFF1CharStrings)) || unlikely (!charStrings->sanitize (&sc)))
      { fini (); return; }

      num_glyphs = charStrings->count;
      if (num_glyphs != sc.get_num_glyphs ())
      { fini (); return; }

      privateDicts.resize (fdCount);
      for (unsigned int i = 0; i < fdCount; i++)
	privateDicts[i].init ();

      // parse CID font dicts and gather private dicts
      if (is_CID ())
      {
	for (unsigned int i = 0; i < fdCount; i++)
	{
	  byte_str_t fontDictStr = (*fdArray)[i];
	  if (unlikely (!fontDictStr.sanitize (&sc))) { fini (); return; }
	  cff1_font_dict_values_t  *font;
	  cff1_font_dict_interpreter_t font_interp;
	  font_interp.env.init (fontDictStr);
	  font = fontDicts.push ();
	  if (unlikely (font == &Crap(cff1_font_dict_values_t))) { fini (); return; }
	  font->init ();
	  if (unlikely (!font_interp.interpret (*font))) { fini (); return; }
	  PRIVDICTVAL  *priv = &privateDicts[i];
	  const byte_str_t privDictStr (StructAtOffset<UnsizedByteStr> (cff, font->privateDictInfo.offset), font->privateDictInfo.size);
	  if (unlikely (!privDictStr.sanitize (&sc))) { fini (); return; }
	  dict_interpreter_t<PRIVOPSET, PRIVDICTVAL> priv_interp;
	  priv_interp.env.init (privDictStr);
	  priv->init ();
	  if (unlikely (!priv_interp.interpret (*priv))) { fini (); return; }

	  priv->localSubrs = &StructAtOffsetOrNull<CFF1Subrs> (&privDictStr, priv->subrsOffset);
	  if (priv->localSubrs != &Null(CFF1Subrs) &&
	      unlikely (!priv->localSubrs->sanitize (&sc)))
	  { fini (); return; }
	}
      }
      else  /* non-CID */
      {
	cff1_top_dict_values_t  *font = &topDict;
	PRIVDICTVAL  *priv = &privateDicts[0];

	const byte_str_t privDictStr (StructAtOffset<UnsizedByteStr> (cff, font->privateDictInfo.offset), font->privateDictInfo.size);
	if (unlikely (!privDictStr.sanitize (&sc))) { fini (); return; }
	dict_interpreter_t<PRIVOPSET, PRIVDICTVAL> priv_interp;
	priv_interp.env.init (privDictStr);
	priv->init ();
	if (unlikely (!priv_interp.interpret (*priv))) { fini (); return; }

	priv->localSubrs = &StructAtOffsetOrNull<CFF1Subrs> (&privDictStr, priv->subrsOffset);
	if (priv->localSubrs != &Null(CFF1Subrs) &&
	    unlikely (!priv->localSubrs->sanitize (&sc)))
	{ fini (); return; }
      }
    }

    void fini ()
    {
      sc.end_processing ();
      topDict.fini ();
      fontDicts.fini_deep ();
      privateDicts.fini_deep ();
      hb_blob_destroy (blob);
      blob = nullptr;
    }

    bool is_valid () const { return blob != nullptr; }
    bool is_CID () const { return topDict.is_CID (); }

    bool is_predef_charset () const { return topDict.CharsetOffset <= ExpertSubsetCharset; }

    unsigned int std_code_to_glyph (hb_codepoint_t code) const
    {
      hb_codepoint_t sid = lookup_standard_encoding_for_sid (code);
      if (unlikely (sid == CFF_UNDEF_SID))
	return 0;

      if (charset != &Null(Charset))
	return charset->get_glyph (sid, num_glyphs);
      else if ((topDict.CharsetOffset == ISOAdobeCharset)
	      && (code <= 228 /*zcaron*/)) return sid;
      return 0;
    }

    protected:
    hb_blob_t	       *blob;
    hb_sanitize_context_t   sc;

    public:
    const Charset	   *charset;
    const CFF1NameIndex     *nameIndex;
    const CFF1TopDictIndex  *topDictIndex;
    const CFF1StringIndex   *stringIndex;
    const CFF1Subrs	 *globalSubrs;
    const CFF1CharStrings   *charStrings;
    const CFF1FDArray       *fdArray;
    const CFF1FDSelect      *fdSelect;
    unsigned int	    fdCount;

    cff1_top_dict_values_t       topDict;
    hb_vector_t<cff1_font_dict_values_t>   fontDicts;
    hb_vector_t<PRIVDICTVAL>	  privateDicts;

    unsigned int	    num_glyphs;
  };

  struct accelerator_t : accelerator_templ_t<cff1_private_dict_opset_t, cff1_private_dict_values_t>
  {
    HB_INTERNAL bool get_extents (hb_codepoint_t glyph, hb_glyph_extents_t *extents) const;
    HB_INTERNAL bool get_seac_components (hb_codepoint_t glyph, hb_codepoint_t *base, hb_codepoint_t *accent) const;
  };

  struct accelerator_subset_t : accelerator_templ_t<cff1_private_dict_opset_subset, cff1_private_dict_values_subset_t>
  {
    void init (hb_face_t *face)
    {
      SUPER::init (face);
      if (blob == nullptr) return;

      const OT::cff1 *cff = this->blob->as<OT::cff1> ();
      encoding = &Null(Encoding);
      if (is_CID ())
      {
	if (unlikely (charset == &Null(Charset))) { fini (); return; }
      }
      else
      {
	if (!is_predef_encoding ())
	{
	  encoding = &StructAtOffsetOrNull<Encoding> (cff, topDict.EncodingOffset);
	  if (unlikely ((encoding == &Null (Encoding)) || !encoding->sanitize (&sc))) { fini (); return; }
	}
      }
    }

    bool is_predef_encoding () const { return topDict.EncodingOffset <= ExpertEncoding; }

    hb_codepoint_t  glyph_to_code (hb_codepoint_t glyph) const
    {
      if (encoding != &Null(Encoding))
	return encoding->get_code (glyph);
      else
      {
	hb_codepoint_t  sid = glyph_to_sid (glyph);
	if (sid == 0) return 0;
	hb_codepoint_t  code = 0;
	switch (topDict.EncodingOffset)
	{
	  case  StandardEncoding:
	    code = lookup_standard_encoding_for_code (sid);
	    break;
	  case  ExpertEncoding:
	    code = lookup_expert_encoding_for_code (sid);
	    break;
	  default:
	    break;
	}
	return code;
      }
    }

    hb_codepoint_t glyph_to_sid (hb_codepoint_t glyph) const
    {
      if (charset != &Null(Charset))
	return charset->get_sid (glyph);
      else
      {
	hb_codepoint_t sid = 0;
	switch (topDict.CharsetOffset)
	{
	  case  ISOAdobeCharset:
	    if (glyph <= 228 /*zcaron*/) sid = glyph;
	    break;
	  case  ExpertCharset:
	    sid = lookup_expert_charset_for_sid (glyph);
	    break;
	  case  ExpertSubsetCharset:
	      sid = lookup_expert_subset_charset_for_sid (glyph);
	    break;
	  default:
	    break;
	}
	return sid;
      }
    }

    const Encoding	  *encoding;

    private:
    typedef accelerator_templ_t<cff1_private_dict_opset_subset, cff1_private_dict_values_subset_t> SUPER;
  };

  bool subset (hb_subset_plan_t *plan) const
  {
    hb_blob_t *cff_prime = nullptr;

    bool success = true;
    if (hb_subset_cff1 (plan, &cff_prime)) {
      success = success && plan->add_table (HB_OT_TAG_cff1, cff_prime);
      hb_blob_t *head_blob = hb_sanitize_context_t().reference_table<head> (plan->source);
      success = success && head_blob && plan->add_table (HB_OT_TAG_head, head_blob);
      hb_blob_destroy (head_blob);
    } else {
      success = false;
    }
    hb_blob_destroy (cff_prime);

    return success;
  }

  protected:
  HB_INTERNAL static hb_codepoint_t lookup_standard_encoding_for_code (hb_codepoint_t sid);
  HB_INTERNAL static hb_codepoint_t lookup_expert_encoding_for_code (hb_codepoint_t sid);
  HB_INTERNAL static hb_codepoint_t lookup_expert_charset_for_sid (hb_codepoint_t glyph);
  HB_INTERNAL static hb_codepoint_t lookup_expert_subset_charset_for_sid (hb_codepoint_t glyph);
  HB_INTERNAL static hb_codepoint_t lookup_standard_encoding_for_sid (hb_codepoint_t code);

  public:
  FixedVersion<HBUINT8> version;	  /* Version of CFF table. set to 0x0100u */
  OffsetTo<CFF1NameIndex, HBUINT8> nameIndex; /* headerSize = Offset to Name INDEX. */
  HBUINT8	       offSize;	  /* offset size (unused?) */

  public:
  DEFINE_SIZE_STATIC (4);
};

struct cff1_accelerator_t : cff1::accelerator_t {};
} /* namespace OT */

#endif /* HB_OT_CFF1_TABLE_HH */<|MERGE_RESOLUTION|>--- conflicted
+++ resolved
@@ -594,11 +594,7 @@
 struct CFF1StringIndex : CFF1Index
 {
   bool serialize (hb_serialize_context_t *c, const CFF1StringIndex &strings,
-<<<<<<< HEAD
-		  unsigned int offSize_, const hb_bimap_t &sidmap)
-=======
 		  unsigned int offSize_, const hb_inc_bimap_t &sidmap)
->>>>>>> 2e7021da
   {
     TRACE_SERIALIZE (this);
     if (unlikely ((strings.count == 0) || (sidmap.get_population () == 0)))
@@ -626,11 +622,7 @@
   }
 
   /* in parallel to above */
-<<<<<<< HEAD
-  unsigned int calculate_serialized_size (unsigned int &offSize_ /*OUT*/, const hb_bimap_t &sidmap) const
-=======
   unsigned int calculate_serialized_size (unsigned int &offSize_ /*OUT*/, const hb_inc_bimap_t &sidmap) const
->>>>>>> 2e7021da
   {
     offSize_ = 0;
     if ((count == 0) || (sidmap.get_population () == 0))
