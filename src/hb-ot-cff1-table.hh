--- conflicted
+++ resolved
@@ -599,11 +599,7 @@
   }
 
   /* in parallel to above */
-<<<<<<< HEAD
-  unsigned int calculate_serialized_size (unsigned int &offSize /*OUT*/, const hb_bimap_t &sidmap) const
-=======
-  unsigned int calculate_serialized_size (unsigned int &offSize_ /*OUT*/, const remap_t &sidmap) const
->>>>>>> 4b1b0bf2
+  unsigned int calculate_serialized_size (unsigned int &offSize_ /*OUT*/, const hb_bimap_t &sidmap) const
   {
     offSize_ = 0;
     if ((count == 0) || (sidmap.get_count () == 0))
