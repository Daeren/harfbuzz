--- conflicted
+++ resolved
@@ -46,6 +46,8 @@
     HB_OT_ACCELERATOR(OT, post) \
     HB_OT_TABLE(OT, kern) \
     HB_OT_ACCELERATOR(OT, glyf) \
+    HB_OT_ACCELERATOR(OT, cff1) \
+    HB_OT_ACCELERATOR(OT, cff2) \
     HB_OT_TABLE(OT, VORG) \
     HB_OT_ACCELERATOR(OT, name) \
     /* OpenType shaping. */ \
@@ -67,21 +69,6 @@
     HB_OT_TABLE(OT, MVAR) \
     /* OpenType math. */ \
     HB_OT_TABLE(OT, MATH) \
-<<<<<<< HEAD
-    /* OpenType fundamentals. */ \
-    HB_OT_ACCELERATOR(OT, cmap) \
-    HB_OT_ACCELERATOR(OT, hmtx) \
-    HB_OT_ACCELERATOR(OT, vmtx) \
-    HB_OT_ACCELERATOR(OT, post) \
-    HB_OT_TABLE(OT, kern) \
-    HB_OT_ACCELERATOR(OT, glyf) \
-    HB_OT_ACCELERATOR(OT, cff1) \
-    HB_OT_ACCELERATOR(OT, cff2) \
-    HB_OT_TABLE(OT, VORG) \
-    HB_OT_ACCELERATOR(OT, name) \
-    HB_OT_TABLE(AAT, ltag) \
-=======
->>>>>>> bfafe208
     /* OpenType color fonts. */ \
     HB_OT_TABLE(OT, COLR) \
     HB_OT_TABLE(OT, CPAL) \
