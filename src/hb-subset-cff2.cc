/*
 * Copyright © 2018 Adobe Inc.
 *
 *  This is part of HarfBuzz, a text shaping library.
 *
 * Permission is hereby granted, without written agreement and without
 * license or royalty fees, to use, copy, modify, and distribute this
 * software and its documentation for any purpose, provided that the
 * above copyright notice and the following two paragraphs appear in
 * all copies of this software.
 *
 * IN NO EVENT SHALL THE COPYRIGHT HOLDER BE LIABLE TO ANY PARTY FOR
 * DIRECT, INDIRECT, SPECIAL, INCIDENTAL, OR CONSEQUENTIAL DAMAGES
 * ARISING OUT OF THE USE OF THIS SOFTWARE AND ITS DOCUMENTATION, EVEN
 * IF THE COPYRIGHT HOLDER HAS BEEN ADVISED OF THE POSSIBILITY OF SUCH
 * DAMAGE.
 *
 * THE COPYRIGHT HOLDER SPECIFICALLY DISCLAIMS ANY WARRANTIES, INCLUDING,
 * BUT NOT LIMITED TO, THE IMPLIED WARRANTIES OF MERCHANTABILITY AND
 * FITNESS FOR A PARTICULAR PURPOSE.  THE SOFTWARE PROVIDED HEREUNDER IS
 * ON AN "AS IS" BASIS, AND THE COPYRIGHT HOLDER HAS NO OBLIGATION TO
 * PROVIDE MAINTENANCE, SUPPORT, UPDATES, ENHANCEMENTS, OR MODIFICATIONS.
 *
 * Adobe Author(s): Michiharu Ariza
 */

#include "hb.hh"

#ifndef HB_NO_SUBSET_CFF

#include "hb-open-type.hh"
#include "hb-ot-cff2-table.hh"
#include "hb-set.h"
#include "hb-subset-cff2.hh"
#include "hb-subset-plan.hh"
#include "hb-subset-cff-common.hh"
#include "hb-cff2-interp-cs.hh"

using namespace CFF;

struct cff2_sub_table_offsets_t : cff_sub_table_offsets_t
{
  cff2_sub_table_offsets_t ()
    : cff_sub_table_offsets_t (),
      varStoreOffset (0)
  {}

  unsigned int  varStoreOffset;
};

struct cff2_top_dict_op_serializer_t : cff_top_dict_op_serializer_t<>
{
  bool serialize (hb_serialize_context_t *c,
		  const op_str_t &opstr,
		  const cff2_sub_table_offsets_t &offsets) const
  {
    TRACE_SERIALIZE (this);

    switch (opstr.op)
    {
      case OpCode_vstore:
	return_trace (FontDict::serialize_offset4_op(c, opstr.op, offsets.varStoreOffset));

      default:
	return_trace (cff_top_dict_op_serializer_t<>::serialize (c, opstr, offsets));
    }
  }

  unsigned int calculate_serialized_size (const op_str_t &opstr) const
  {
    switch (opstr.op)
    {
      case OpCode_vstore:
	return OpCode_Size (OpCode_longintdict) + 4 + OpCode_Size (opstr.op);

      default:
	return cff_top_dict_op_serializer_t<>::calculate_serialized_size (opstr);
    }
  }
};

struct cff2_cs_opset_flatten_t : cff2_cs_opset_t<cff2_cs_opset_flatten_t, flatten_param_t>
{
  static void flush_args_and_op (op_code_t op, cff2_cs_interp_env_t &env, flatten_param_t& param)
  {
    switch (op)
    {
      case OpCode_return:
      case OpCode_endchar:
	/* dummy opcodes in CFF2. ignore */
	break;

      case OpCode_hstem:
      case OpCode_hstemhm:
      case OpCode_vstem:
      case OpCode_vstemhm:
      case OpCode_hintmask:
      case OpCode_cntrmask:
	if (param.drop_hints)
	{
	  env.clear_args ();
	  return;
	}
	HB_FALLTHROUGH;

      default:
	SUPER::flush_args_and_op (op, env, param);
	break;
    }
  }

  static void flush_args (cff2_cs_interp_env_t &env, flatten_param_t& param)
  {
    for (unsigned int i = 0; i < env.argStack.get_count ();)
    {
      const blend_arg_t &arg = env.argStack[i];
      if (arg.blending ())
      {
      	if (unlikely (!((arg.numValues > 0) && (env.argStack.get_count () >= arg.numValues))))
      	{
	  env.set_error ();
	  return;
	}
	flatten_blends (arg, i, env, param);
	i += arg.numValues;
      }
      else
      {
	str_encoder_t  encoder (param.flatStr);
	encoder.encode_num (arg);
	i++;
      }
    }
    SUPER::flush_args (env, param);
  }

  static void flatten_blends (const blend_arg_t &arg, unsigned int i, cff2_cs_interp_env_t &env, flatten_param_t& param)
  {
    /* flatten the default values */
    str_encoder_t  encoder (param.flatStr);
    for (unsigned int j = 0; j < arg.numValues; j++)
    {
      const blend_arg_t &arg1 = env.argStack[i + j];
      if (unlikely (!((arg1.blending () && (arg.numValues == arg1.numValues) && (arg1.valueIndex == j) &&
	      (arg1.deltas.length == env.get_region_count ())))))
      {
      	env.set_error ();
      	return;
      }
      encoder.encode_num (arg1);
    }
    /* flatten deltas for each value */
    for (unsigned int j = 0; j < arg.numValues; j++)
    {
      const blend_arg_t &arg1 = env.argStack[i + j];
      for (unsigned int k = 0; k < arg1.deltas.length; k++)
	encoder.encode_num (arg1.deltas[k]);
    }
    /* flatten the number of values followed by blend operator */
    encoder.encode_int (arg.numValues);
    encoder.encode_op (OpCode_blendcs);
  }

  static void flush_op (op_code_t op, cff2_cs_interp_env_t &env, flatten_param_t& param)
  {
    switch (op)
    {
      case OpCode_return:
      case OpCode_endchar:
	return;
      default:
	str_encoder_t  encoder (param.flatStr);
	encoder.encode_op (op);
    }
  }

  private:
  typedef cff2_cs_opset_t<cff2_cs_opset_flatten_t, flatten_param_t> SUPER;
  typedef cs_opset_t<blend_arg_t, cff2_cs_opset_flatten_t, cff2_cs_opset_flatten_t, cff2_cs_interp_env_t, flatten_param_t> CSOPSET;
};

struct cff2_cs_opset_subr_subset_t : cff2_cs_opset_t<cff2_cs_opset_subr_subset_t, subr_subset_param_t>
{
  static void process_op (op_code_t op, cff2_cs_interp_env_t &env, subr_subset_param_t& param)
  {
    switch (op) {

      case OpCode_return:
	param.current_parsed_str->set_parsed ();
	env.return_from_subr ();
	param.set_current_str (env, false);
	break;

      case OpCode_endchar:
	param.current_parsed_str->set_parsed ();
	SUPER::process_op (op, env, param);
	break;

      case OpCode_callsubr:
	process_call_subr (op, CSType_LocalSubr, env, param, env.localSubrs, param.local_closure);
	break;

      case OpCode_callgsubr:
	process_call_subr (op, CSType_GlobalSubr, env, param, env.globalSubrs, param.global_closure);
	break;

      default:
	SUPER::process_op (op, env, param);
	param.current_parsed_str->add_op (op, env.str_ref);
	break;
    }
  }

  protected:
  static void process_call_subr (op_code_t op, cs_type_t type,
				 cff2_cs_interp_env_t &env, subr_subset_param_t& param,
				 cff2_biased_subrs_t& subrs, hb_set_t *closure)
  {
    byte_str_ref_t    str_ref = env.str_ref;
    env.call_subr (subrs, type);
    param.current_parsed_str->add_call_op (op, str_ref, env.context.subr_num);
    hb_set_add (closure, env.context.subr_num);
    param.set_current_str (env, true);
  }

  private:
  typedef cff2_cs_opset_t<cff2_cs_opset_subr_subset_t, subr_subset_param_t> SUPER;
};

struct cff2_subr_subsetter_t : subr_subsetter_t<cff2_subr_subsetter_t, CFF2Subrs, const OT::cff2::accelerator_subset_t, cff2_cs_interp_env_t, cff2_cs_opset_subr_subset_t>
{
  cff2_subr_subsetter_t (const OT::cff2::accelerator_subset_t &acc_, const hb_subset_plan_t *plan_)
    : subr_subsetter_t (acc_, plan_) {}

  static void complete_parsed_str (cff2_cs_interp_env_t &env, subr_subset_param_t& param, parsed_cs_str_t &charstring)
  {
    /* vsindex is inserted at the beginning of the charstring as necessary */
    if (env.seen_vsindex ())
    {
      number_t  ivs;
      ivs.set_int ((int)env.get_ivs ());
      charstring.set_prefix (ivs, OpCode_vsindexcs);
    }
  }
};

struct cff2_subset_plan {
  cff2_subset_plan ()
    : final_size (0),
      orig_fdcount (0),
      subset_fdcount(1),
      subset_fdselect_format (0),
      drop_hints (false),
      desubroutinize (false)
  {
    subset_fdselect_ranges.init ();
    fdmap.init ();
    subset_charstrings.init ();
    subset_globalsubrs.init ();
    subset_localsubrs.init ();
    privateDictInfos.init ();
  }

  ~cff2_subset_plan ()
  {
    subset_fdselect_ranges.fini ();
    fdmap.fini ();
    subset_charstrings.fini_deep ();
    subset_globalsubrs.fini_deep ();
    subset_localsubrs.fini_deep ();
    privateDictInfos.fini ();
  }

  bool create (const OT::cff2::accelerator_subset_t &acc,
	      hb_subset_plan_t *plan)
  {
    final_size = 0;
    orig_fdcount = acc.fdArray->count;

    drop_hints = plan->drop_hints;
    desubroutinize = plan->desubroutinize;

    /* CFF2 header */
    final_size += OT::cff2::static_size;

    /* top dict */
    {
      cff2_top_dict_op_serializer_t topSzr;
      offsets.topDictInfo.size = TopDict::calculate_serialized_size (acc.topDict, topSzr);
      final_size += offsets.topDictInfo.size;
    }

    if (desubroutinize)
    {
      /* Flatten global & local subrs */
      subr_flattener_t<const OT::cff2::accelerator_subset_t, cff2_cs_interp_env_t, cff2_cs_opset_flatten_t>
		    flattener(acc, plan);
      if (!flattener.flatten (subset_charstrings))
	return false;

      /* no global/local subroutines */
      offsets.globalSubrsInfo.size = CFF2Subrs::calculate_serialized_size (1, 0, 0);
    }
    else
    {
      cff2_subr_subsetter_t	subr_subsetter (acc, plan);

      /* Subset subrs: collect used subroutines, leaving all unused ones behind */
      if (!subr_subsetter.subset ())
	return false;

      /* encode charstrings, global subrs, local subrs with new subroutine numbers */
      if (!subr_subsetter.encode_charstrings (subset_charstrings))
	return false;

      if (!subr_subsetter.encode_globalsubrs (subset_globalsubrs))
	return false;

      /* global subrs */
      unsigned int dataSize = subset_globalsubrs.total_size ();
      offsets.globalSubrsInfo.offSize = calcOffSize (dataSize);
      offsets.globalSubrsInfo.size = CFF2Subrs::calculate_serialized_size (offsets.globalSubrsInfo.offSize, subset_globalsubrs.length, dataSize);

      /* local subrs */
      if (!offsets.localSubrsInfos.resize (orig_fdcount))
	return false;
      if (!subset_localsubrs.resize (orig_fdcount))
	return false;
      for (unsigned int fd = 0; fd < orig_fdcount; fd++)
      {
	subset_localsubrs[fd].init ();
	offsets.localSubrsInfos[fd].init ();
<<<<<<< HEAD

	if (!subr_subsetter.encode_localsubrs (fd, subset_localsubrs[fd]))
	  return false;

	unsigned int dataSize = subset_localsubrs[fd].total_size ();
	if (dataSize > 0)
	{
	  offsets.localSubrsInfos[fd].offset = final_size;
	  offsets.localSubrsInfos[fd].offSize = calcOffSize (dataSize);
	  offsets.localSubrsInfos[fd].size = CFF2Subrs::calculate_serialized_size (offsets.localSubrsInfos[fd].offSize, subset_localsubrs[fd].length, dataSize);
=======
        if (!subr_subsetter.encode_localsubrs (fd, subset_localsubrs[fd]))
          return false;

        unsigned int dataSize = subset_localsubrs[fd].total_size ();
        if (dataSize > 0)
        {
          offsets.localSubrsInfos[fd].offset = final_size;
          offsets.localSubrsInfos[fd].offSize = calcOffSize (dataSize);
          offsets.localSubrsInfos[fd].size = CFF2Subrs::calculate_serialized_size (offsets.localSubrsInfos[fd].offSize, subset_localsubrs[fd].length, dataSize);
>>>>>>> 2e7021da
	}
      }
    }

    /* global subrs */
    offsets.globalSubrsInfo.offset = final_size;
    final_size += offsets.globalSubrsInfo.size;

    /* variation store */
    if (acc.varStore != &Null(CFF2VariationStore))
    {
      offsets.varStoreOffset = final_size;
      final_size += acc.varStore->get_size ();
    }

    /* FDSelect */
    if (acc.fdSelect != &Null(CFF2FDSelect))
    {
      offsets.FDSelectInfo.offset = final_size;
      if (unlikely (!hb_plan_subset_cff_fdselect (plan,
				  orig_fdcount,
				  *(const FDSelect *)acc.fdSelect,
				  subset_fdcount,
				  offsets.FDSelectInfo.size,
				  subset_fdselect_format,
				  subset_fdselect_ranges,
				  fdmap)))
	return false;

      final_size += offsets.FDSelectInfo.size;
    }
    else
      fdmap.identity (1);

    /* FDArray (FDIndex) */
    {
      offsets.FDArrayInfo.offset = final_size;
      cff_font_dict_op_serializer_t fontSzr;
      unsigned int dictsSize = 0;
      for (unsigned int i = 0; i < acc.fontDicts.length; i++)
	if (fdmap.has (i))
	  dictsSize += FontDict::calculate_serialized_size (acc.fontDicts[i], fontSzr);

      offsets.FDArrayInfo.offSize = calcOffSize (dictsSize);
      final_size += CFF2Index::calculate_serialized_size (offsets.FDArrayInfo.offSize, subset_fdcount, dictsSize);
    }

    /* CharStrings */
    {
      offsets.charStringsInfo.offset = final_size;
      unsigned int dataSize = subset_charstrings.total_size ();
      offsets.charStringsInfo.offSize = calcOffSize (dataSize);
      final_size += CFF2CharStrings::calculate_serialized_size (offsets.charStringsInfo.offSize, plan->num_output_glyphs (), dataSize);
    }

    /* private dicts & local subrs */
    offsets.privateDictsOffset = final_size;
    for (unsigned int i = 0; i < orig_fdcount; i++)
    {
      if (fdmap.has (i))
      {
	bool  has_localsubrs = offsets.localSubrsInfos[i].size > 0;
	cff_private_dict_op_serializer_t privSzr (desubroutinize, drop_hints);
	unsigned int  priv_size = PrivateDict::calculate_serialized_size (acc.privateDicts[i], privSzr, has_localsubrs);
	table_info_t  privInfo = { final_size, priv_size, 0 };
	privateDictInfos.push (privInfo);
	final_size += privInfo.size;

	if (!plan->desubroutinize && has_localsubrs)
	{
	  offsets.localSubrsInfos[i].offset = final_size;
	  final_size += offsets.localSubrsInfos[i].size;
	}
      }
    }

    return true;
  }

  unsigned int get_final_size () const  { return final_size; }

  unsigned int	final_size;
  cff2_sub_table_offsets_t offsets;

  unsigned int    orig_fdcount;
  unsigned int    subset_fdcount;
  unsigned int    subset_fdselect_format;
  hb_vector_t<code_pair_t>   subset_fdselect_ranges;

<<<<<<< HEAD
  hb_bimap_t   fdmap;
=======
  hb_inc_bimap_t   fdmap;
>>>>>>> 2e7021da

  str_buff_vec_t	    subset_charstrings;
  str_buff_vec_t	    subset_globalsubrs;
  hb_vector_t<str_buff_vec_t> subset_localsubrs;
  hb_vector_t<table_info_t>  privateDictInfos;

  bool	    drop_hints;
  bool	    desubroutinize;
};

static inline bool _write_cff2 (const cff2_subset_plan &plan,
				const OT::cff2::accelerator_subset_t  &acc,
				unsigned int num_glyphs,
				unsigned int dest_sz,
				void *dest)
{
  hb_serialize_context_t c (dest, dest_sz);

  OT::cff2 *cff2 = c.start_serialize<OT::cff2> ();
  if (unlikely (!c.extend_min (*cff2)))
    return false;

  /* header */
  cff2->version.major = 0x02;
  cff2->version.minor = 0x00;
  cff2->topDict = OT::cff2::static_size;

  /* top dict */
  {
    assert (cff2->topDict == (unsigned) (c.head - c.start));
    cff2->topDictSize = plan.offsets.topDictInfo.size;
    TopDict &dict = cff2 + cff2->topDict;
    cff2_top_dict_op_serializer_t topSzr;
    if (unlikely (!dict.serialize (&c, acc.topDict, topSzr, plan.offsets)))
    {
      DEBUG_MSG (SUBSET, nullptr, "failed to serialize CFF2 top dict");
      return false;
    }
  }

  /* global subrs */
  {
    assert (cff2->topDict + plan.offsets.topDictInfo.size == (unsigned) (c.head - c.start));
    CFF2Subrs *dest = c.start_embed <CFF2Subrs> ();
    if (unlikely (dest == nullptr)) return false;
    if (unlikely (!dest->serialize (&c, plan.offsets.globalSubrsInfo.offSize, plan.subset_globalsubrs)))
    {
      DEBUG_MSG (SUBSET, nullptr, "failed to serialize global subroutines");
      return false;
    }
  }

  /* variation store */
  if (acc.varStore != &Null(CFF2VariationStore))
  {
    assert (plan.offsets.varStoreOffset == (unsigned) (c.head - c.start));
    CFF2VariationStore *dest = c.start_embed<CFF2VariationStore> ();
    if (unlikely (!dest->serialize (&c, acc.varStore)))
    {
      DEBUG_MSG (SUBSET, nullptr, "failed to serialize CFF2 Variation Store");
      return false;
    }
  }

  /* FDSelect */
  if (acc.fdSelect != &Null(CFF2FDSelect))
  {
    assert (plan.offsets.FDSelectInfo.offset == (unsigned) (c.head - c.start));

    if (unlikely (!hb_serialize_cff_fdselect (&c, num_glyphs, *(const FDSelect *)acc.fdSelect, acc.fdArray->count,
					      plan.subset_fdselect_format, plan.offsets.FDSelectInfo.size,
					      plan.subset_fdselect_ranges)))
    {
      DEBUG_MSG (SUBSET, nullptr, "failed to serialize CFF2 subset FDSelect");
      return false;
    }
  }

  /* FDArray (FD Index) */
  {
    assert (plan.offsets.FDArrayInfo.offset == (unsigned) (c.head - c.start));
    CFF2FDArray  *fda = c.start_embed<CFF2FDArray> ();
    if (unlikely (fda == nullptr)) return false;
    cff_font_dict_op_serializer_t  fontSzr;
    if (unlikely (!fda->serialize (&c, plan.offsets.FDArrayInfo.offSize,
				   acc.fontDicts, plan.subset_fdcount, plan.fdmap,
				   fontSzr, plan.privateDictInfos)))
    {
      DEBUG_MSG (SUBSET, nullptr, "failed to serialize CFF2 FDArray");
      return false;
    }
  }

  /* CharStrings */
  {
    assert (plan.offsets.charStringsInfo.offset == (unsigned) (c.head - c.start));
    CFF2CharStrings  *cs = c.start_embed<CFF2CharStrings> ();
    if (unlikely (cs == nullptr)) return false;
    if (unlikely (!cs->serialize (&c, plan.offsets.charStringsInfo.offSize, plan.subset_charstrings)))
    {
      DEBUG_MSG (SUBSET, nullptr, "failed to serialize CFF2 CharStrings");
      return false;
    }
  }

  /* private dicts & local subrs */
  assert (plan.offsets.privateDictsOffset == (unsigned) (c.head - c.start));
  for (unsigned int i = 0; i < acc.privateDicts.length; i++)
  {
    if (plan.fdmap.has (i))
    {
      PrivateDict  *pd = c.start_embed<PrivateDict> ();
      if (unlikely (pd == nullptr)) return false;
      unsigned int priv_size = plan.privateDictInfos[plan.fdmap[i]].size;
      bool result;
      cff_private_dict_op_serializer_t privSzr (plan.desubroutinize, plan.drop_hints);
      /* N.B. local subrs immediately follows its corresponding private dict. i.e., subr offset == private dict size */
      unsigned int subroffset = (plan.offsets.localSubrsInfos[i].size > 0) ? priv_size : 0;
      result = pd->serialize (&c, acc.privateDicts[i], privSzr, subroffset);
      if (unlikely (!result))
      {
	DEBUG_MSG (SUBSET, nullptr, "failed to serialize CFF Private Dict[%d]", i);
	return false;
      }
      if (plan.offsets.localSubrsInfos[i].size > 0)
      {
	CFF2Subrs *dest = c.start_embed <CFF2Subrs> ();
	if (unlikely (dest == nullptr)) return false;
	if (unlikely (!dest->serialize (&c, plan.offsets.localSubrsInfos[i].offSize, plan.subset_localsubrs[i])))
	{
	  DEBUG_MSG (SUBSET, nullptr, "failed to serialize local subroutines");
	  return false;
	}
      }
    }
  }

  assert (c.head == c.end);
  c.end_serialize ();

  return true;
}

static inline bool
_hb_subset_cff2 (const OT::cff2::accelerator_subset_t  &acc,
		const char		      *data,
		hb_subset_plan_t		*plan,
		hb_blob_t		       **prime /* OUT */)
{
  cff2_subset_plan cff2_plan;

  if (unlikely (!cff2_plan.create (acc, plan)))
  {
    DEBUG_MSG(SUBSET, nullptr, "Failed to generate a cff2 subsetting plan.");
    return false;
  }

  unsigned int  cff2_prime_size = cff2_plan.get_final_size ();
  char *cff2_prime_data = (char *) calloc (1, cff2_prime_size);

  if (unlikely (!_write_cff2 (cff2_plan, acc, plan->num_output_glyphs (),
			      cff2_prime_size, cff2_prime_data))) {
    DEBUG_MSG(SUBSET, nullptr, "Failed to write a subset cff2.");
    free (cff2_prime_data);
    return false;
  }

  *prime = hb_blob_create (cff2_prime_data,
			   cff2_prime_size,
			   HB_MEMORY_MODE_READONLY,
			   cff2_prime_data,
			   free);
  return true;
}

/**
 * hb_subset_cff2:
 * Subsets the CFF2 table according to a provided plan.
 *
 * Return value: subsetted cff2 table.
 **/
bool
hb_subset_cff2 (hb_subset_plan_t *plan,
		hb_blob_t       **prime /* OUT */)
{
  hb_blob_t *cff2_blob = hb_sanitize_context_t().reference_table<CFF::cff2> (plan->source);
  const char *data = hb_blob_get_data(cff2_blob, nullptr);

  OT::cff2::accelerator_subset_t acc;
  acc.init(plan->source);
  bool result = likely (acc.is_valid ()) &&
		_hb_subset_cff2 (acc, data, plan, prime);

  hb_blob_destroy (cff2_blob);
  acc.fini ();

  return result;
}


#endif<|MERGE_RESOLUTION|>--- conflicted
+++ resolved
@@ -330,18 +330,6 @@
       {
 	subset_localsubrs[fd].init ();
 	offsets.localSubrsInfos[fd].init ();
-<<<<<<< HEAD
-
-	if (!subr_subsetter.encode_localsubrs (fd, subset_localsubrs[fd]))
-	  return false;
-
-	unsigned int dataSize = subset_localsubrs[fd].total_size ();
-	if (dataSize > 0)
-	{
-	  offsets.localSubrsInfos[fd].offset = final_size;
-	  offsets.localSubrsInfos[fd].offSize = calcOffSize (dataSize);
-	  offsets.localSubrsInfos[fd].size = CFF2Subrs::calculate_serialized_size (offsets.localSubrsInfos[fd].offSize, subset_localsubrs[fd].length, dataSize);
-=======
         if (!subr_subsetter.encode_localsubrs (fd, subset_localsubrs[fd]))
           return false;
 
@@ -351,7 +339,6 @@
           offsets.localSubrsInfos[fd].offset = final_size;
           offsets.localSubrsInfos[fd].offSize = calcOffSize (dataSize);
           offsets.localSubrsInfos[fd].size = CFF2Subrs::calculate_serialized_size (offsets.localSubrsInfos[fd].offSize, subset_localsubrs[fd].length, dataSize);
->>>>>>> 2e7021da
 	}
       }
     }
@@ -441,11 +428,7 @@
   unsigned int    subset_fdselect_format;
   hb_vector_t<code_pair_t>   subset_fdselect_ranges;
 
-<<<<<<< HEAD
-  hb_bimap_t   fdmap;
-=======
   hb_inc_bimap_t   fdmap;
->>>>>>> 2e7021da
 
   str_buff_vec_t	    subset_charstrings;
   str_buff_vec_t	    subset_globalsubrs;
