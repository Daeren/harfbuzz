--- conflicted
+++ resolved
@@ -160,16 +160,13 @@
 	hb-ot-var-fvar-table.hh \
 	hb-ot-var-hvar-table.hh \
 	hb-ot-var-mvar-table.hh \
-<<<<<<< HEAD
 	hb-ot-cff-common.hh \
 	hb-cff-interp-common.hh \
 	hb-cff-interp-cs-common.hh \
 	hb-cff1-interp-cs.hh \
 	hb-cff2-interp-cs.hh \
 	hb-cff-interp-dict-common.hh \
-=======
 	hb-ot-vorg-table.hh \
->>>>>>> cf92d657
 	$(NULL)
 
 HB_OT_RAGEL_GENERATED_sources = \
