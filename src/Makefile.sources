# Base and default-included sources and headers

HB_BASE_sources = \
	hb-atomic.hh \
	hb-blob.hh \
	hb-blob.cc \
	hb-buffer.hh \
	hb-buffer-serialize.cc \
	hb-buffer.cc \
	hb-common.cc \
	hb-debug.hh \
	hb-dsalgs.hh \
	hb-face.hh \
	hb-face.cc \
	hb-font.hh \
	hb-font.cc \
	hb-iter.hh \
	hb-map.hh \
	hb-map.cc \
	hb-machinery.hh \
	hb-mutex.hh \
	hb-null.hh \
	hb-object.hh \
	hb-open-file.hh \
	hb-open-type.hh \
	hb-ot-color-cbdt-table.hh \
	hb-ot-cmap-table.hh \
	hb-ot-glyf-table.hh \
	hb-ot-cff1-table.hh \
	hb-ot-cff2-table.hh \
	hb-ot-hdmx-table.hh \
	hb-ot-head-table.hh \
	hb-ot-hhea-table.hh \
	hb-ot-hmtx-table.hh \
	hb-ot-kern-table.hh \
	hb-ot-maxp-table.hh \
	hb-ot-name-table.hh \
	hb-ot-os2-table.hh \
	hb-ot-os2-unicode-ranges.hh \
	hb-ot-post-macroman.hh \
	hb-ot-post-table.hh \
	hb-ot-tag.cc \
	hb.hh \
	hb-set-digest.hh \
	hb-set.hh \
	hb-set.cc \
	hb-shape.cc \
	hb-shape-plan.hh \
	hb-shape-plan.cc \
	hb-shaper-list.hh \
	hb-shaper-impl.hh \
	hb-shaper.hh \
	hb-shaper.cc \
	hb-static.cc \
	hb-string-array.hh \
	hb-unicode.hh \
	hb-unicode.cc \
	hb-vector.hh \
	hb-utf.hh \
	hb-warning.cc \
	$(NULL)

HB_BASE_RAGEL_GENERATED_sources = \
	hb-buffer-deserialize-json.hh \
	hb-buffer-deserialize-text.hh \
	$(NULL)
HB_BASE_RAGEL_sources = \
	hb-buffer-deserialize-json.rl \
	hb-buffer-deserialize-text.rl \
	$(NULL)

HB_BASE_headers = \
	hb.h \
	hb-blob.h \
	hb-buffer.h \
	hb-common.h \
	hb-deprecated.h \
	hb-face.h \
	hb-font.h \
	hb-map.h \
	hb-set.h \
	hb-shape.h \
	hb-shape-plan.h \
	hb-unicode.h \
	hb-version.h \
	$(NULL)

HB_FALLBACK_sources = \
	hb-fallback-shape.cc	\
	$(NULL)

HB_OT_sources = \
	hb-aat-layout.cc \
	hb-aat-layout-common.hh \
	hb-aat-layout-ankr-table.hh \
	hb-aat-layout-bsln-table.hh \
	hb-aat-layout-feat-table.hh \
	hb-aat-layout-kerx-table.hh \
	hb-aat-layout-morx-table.hh \
	hb-aat-layout-trak-table.hh \
	hb-aat-layout.hh \
	hb-aat-ltag-table.hh \
	hb-ot-face.hh \
	hb-ot-face.cc \
	hb-ot-font.cc \
	hb-ot-layout.cc \
	hb-ot-layout-base-table.hh \
	hb-ot-layout-common.hh \
	hb-ot-layout-gdef-table.hh \
	hb-ot-layout-gpos-table.hh \
	hb-ot-layout-gsubgpos.hh \
	hb-ot-layout-gsub-table.hh \
	hb-ot-layout-jstf-table.hh \
	hb-ot-layout.hh \
	hb-ot-color.cc \
	hb-ot-color-colr-table.hh \
	hb-ot-color-cpal-table.hh \
	hb-ot-color-sbix-table.hh \
	hb-ot-color-svg-table.hh \
	hb-ot-map.cc \
	hb-ot-map.hh \
	hb-ot-math.cc \
	hb-ot-math-table.hh \
	hb-ot-shape.cc \
	hb-ot-shape-complex-arabic.cc \
	hb-ot-shape-complex-arabic-fallback.hh \
	hb-ot-shape-complex-arabic.hh \
	hb-ot-shape-complex-arabic-table.hh \
	hb-ot-shape-complex-arabic-win1256.hh \
	hb-ot-shape-complex-default.cc \
	hb-ot-shape-complex-hangul.cc \
	hb-ot-shape-complex-hebrew.cc \
	hb-ot-shape-complex-indic.cc \
	hb-ot-shape-complex-indic.hh \
	hb-ot-shape-complex-indic-table.cc \
	hb-ot-shape-complex-khmer.hh \
	hb-ot-shape-complex-khmer.cc \
	hb-ot-shape-complex-myanmar.hh \
	hb-ot-shape-complex-myanmar.cc \
	hb-ot-shape-complex-thai.cc \
	hb-ot-shape-complex-tibetan.cc \
	hb-ot-shape-complex-use.cc \
	hb-ot-shape-complex-use.hh \
	hb-ot-shape-complex-use-table.cc \
	hb-ot-shape-complex.hh \
	hb-ot-shape-normalize.hh \
	hb-ot-shape-normalize.cc \
	hb-ot-shape-fallback.hh \
	hb-ot-shape-fallback.cc \
<<<<<<< HEAD
	hb-ot-shape-private.hh \
	hb-ot-cff-common-private.hh \
=======
	hb-ot-shape.hh \
>>>>>>> fee0f41c
	hb-ot-var.cc \
	hb-ot-var-avar-table.hh \
	hb-ot-var-fvar-table.hh \
	hb-ot-var-hvar-table.hh \
	hb-ot-var-mvar-table.hh \
	hb-cff-interp-common-private.hh \
	hb-cff-interp-cs-common-private.hh \
	hb-cff1-interp-cs.hh \
	hb-cff2-interp-cs.hh \
	hb-cff-interp-dict-common-private.hh \
	$(NULL)

HB_OT_RAGEL_GENERATED_sources = \
	hb-ot-shape-complex-indic-machine.hh \
	hb-ot-shape-complex-khmer-machine.hh \
	hb-ot-shape-complex-myanmar-machine.hh \
	hb-ot-shape-complex-use-machine.hh \
	$(NULL)
HB_OT_RAGEL_sources = \
	hb-ot-shape-complex-indic-machine.rl \
	hb-ot-shape-complex-khmer-machine.rl \
	hb-ot-shape-complex-myanmar-machine.rl \
	hb-ot-shape-complex-use-machine.rl \
	$(NULL)

HB_OT_headers = \
	hb-ot.h \
	hb-ot-font.h \
	hb-ot-layout.h \
	hb-ot-math.h \
	hb-ot-shape.h \
	hb-ot-tag.h \
	hb-ot-var.h \
	$(NULL)

# Optional Sources and Headers with external deps

HB_FT_sources = hb-ft.cc
HB_FT_headers = hb-ft.h

HB_GLIB_sources = hb-glib.cc
HB_GLIB_headers = hb-glib.h

HB_GRAPHITE2_sources = hb-graphite2.cc
HB_GRAPHITE2_headers = hb-graphite2.h

# System-dependent sources and headers

HB_CORETEXT_sources = hb-coretext.cc
HB_CORETEXT_headers = hb-coretext.h

HB_DIRECTWRITE_sources = hb-directwrite.cc
HB_DIRECTWRITE_headers = hb-directwrite.h

HB_UNISCRIBE_sources = hb-uniscribe.cc
HB_UNISCRIBE_headers = hb-uniscribe.h

# Additional supplemental sources
HB_UCDN_sources  = hb-ucdn.cc

# Sources for libharfbuzz-gobject and libharfbuzz-icu
HB_ICU_sources = hb-icu.cc
HB_ICU_headers = hb-icu.h

# Sources for libharfbuzz-subset
HB_SUBSET_sources = \
	hb-static.cc \
	hb-subset.cc \
	hb-subset.hh \
	hb-subset-glyf.cc \
<<<<<<< HEAD
  hb-subset-cff1.cc \
  hb-subset-cff2.cc \
	hb-subset-cff-common-private.cc \
=======
	hb-subset-glyf.hh \
>>>>>>> fee0f41c
	hb-subset-input.cc \
	hb-subset-plan.cc \
	hb-subset-plan.hh \
	$(NULL)

HB_SUBSET_headers = \
	hb-subset.h \
<<<<<<< HEAD
	hb-subset-glyf.hh \
  hb-subset-cff1.hh \
  hb-subset-cff2.hh \
	hb-subset-cff-common-private.hh \
	hb-subset-plan.hh \
	hb-subset-private.hh \
=======
>>>>>>> fee0f41c
	$(NULL)

HB_GOBJECT_DIST_sources = hb-gobject-structs.cc
HB_GOBJECT_DIST_headers = hb-gobject.h hb-gobject-structs.h
HB_GOBJECT_ENUM_sources = hb-gobject-enums.cc
HB_GOBJECT_ENUM_headers = hb-gobject-enums.h
HB_GOBJECT_NODIST_sources = $(HB_GOBJECT_ENUM_sources)
HB_GOBJECT_NODIST_headers = $(HB_GOBJECT_ENUM_headers)
HB_GOBJECT_sources = $(HB_GOBJECT_DIST_sources) $(HB_GOBJECT_NODIST_sources)
HB_GOBJECT_headers = $(HB_GOBJECT_DIST_headers) $(HB_GOBJECT_NODIST_headers)<|MERGE_RESOLUTION|>--- conflicted
+++ resolved
@@ -147,22 +147,18 @@
 	hb-ot-shape-normalize.cc \
 	hb-ot-shape-fallback.hh \
 	hb-ot-shape-fallback.cc \
-<<<<<<< HEAD
-	hb-ot-shape-private.hh \
-	hb-ot-cff-common-private.hh \
-=======
 	hb-ot-shape.hh \
->>>>>>> fee0f41c
 	hb-ot-var.cc \
 	hb-ot-var-avar-table.hh \
 	hb-ot-var-fvar-table.hh \
 	hb-ot-var-hvar-table.hh \
 	hb-ot-var-mvar-table.hh \
-	hb-cff-interp-common-private.hh \
-	hb-cff-interp-cs-common-private.hh \
+	hb-ot-cff-common.hh \
+	hb-cff-interp-common.hh \
+	hb-cff-interp-cs-common.hh \
 	hb-cff1-interp-cs.hh \
 	hb-cff2-interp-cs.hh \
-	hb-cff-interp-dict-common-private.hh \
+	hb-cff-interp-dict-common.hh \
 	$(NULL)
 
 HB_OT_RAGEL_GENERATED_sources = \
@@ -223,13 +219,10 @@
 	hb-subset.cc \
 	hb-subset.hh \
 	hb-subset-glyf.cc \
-<<<<<<< HEAD
-  hb-subset-cff1.cc \
-  hb-subset-cff2.cc \
-	hb-subset-cff-common-private.cc \
-=======
 	hb-subset-glyf.hh \
->>>>>>> fee0f41c
+	hb-subset-cff1.cc \
+	hb-subset-cff2.cc \
+	hb-subset-cff-common.cc \
 	hb-subset-input.cc \
 	hb-subset-plan.cc \
 	hb-subset-plan.hh \
@@ -237,15 +230,12 @@
 
 HB_SUBSET_headers = \
 	hb-subset.h \
-<<<<<<< HEAD
 	hb-subset-glyf.hh \
-  hb-subset-cff1.hh \
-  hb-subset-cff2.hh \
-	hb-subset-cff-common-private.hh \
+	hb-subset-cff1.hh \
+	hb-subset-cff2.hh \
+	hb-subset-cff-common.hh \
 	hb-subset-plan.hh \
-	hb-subset-private.hh \
-=======
->>>>>>> fee0f41c
+	hb-subset.hh \
 	$(NULL)
 
 HB_GOBJECT_DIST_sources = hb-gobject-structs.cc
